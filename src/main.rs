--- conflicted
+++ resolved
@@ -72,11 +72,10 @@
 }
 
 impl Resource {
-<<<<<<< HEAD
     pub fn get_target_env(&self, target_env: &str) -> Result<&EnvironmentDef<ServerDef>> {
-        self.server.get(target_env).ok_or(anyhow!(
-            "cannot find specified target environment in servers"
-        ))
+        self.server
+            .get(target_env)
+            .ok_or_else(|| anyhow!("cannot find specified target environment in servers"))
     }
 
     pub fn get_target_env_resources(
@@ -86,12 +85,6 @@
         self.resource.get(target_env).ok_or(anyhow!(
             "cannot find specified target environment in resources"
         ))
-=======
-    pub fn get_target_env(&self, target_env: &str) -> Result<&EnvironmentDef> {
-        self.server
-            .get(target_env)
-            .ok_or_else(|| anyhow!("cannot find specified target environment"))
->>>>>>> e9de981f
     }
 
     pub fn get_username(&self) -> Result<Option<String>> {
@@ -185,12 +178,7 @@
 }
 
 fn shell(common: &CommonArgs, target_env: &str, machine_name: &str) -> Result<()> {
-<<<<<<< HEAD
-    let resources = parse_resources(common.res_file.as_ref())?;
-=======
-    use std::os::unix::process::CommandExt;
     let resources = parse_resources(&common.res_file)?;
->>>>>>> e9de981f
     let user = resources.get_username()?;
 
     let ssh_opt = ssh_login(user.as_deref(), &resources, target_env, machine_name)?;
@@ -220,12 +208,7 @@
     machine_name: &str,
     copy_path: &str,
 ) -> Result<()> {
-<<<<<<< HEAD
-    let resources = parse_resources(common.res_file.as_ref())?;
-=======
-    use std::os::unix::process::CommandExt;
     let resources = parse_resources(&common.res_file)?;
->>>>>>> e9de981f
     let user = resources.get_username()?;
 
     let ssh_opt = ssh_login(user.as_deref(), &resources, target_env, machine_name)?;
@@ -257,7 +240,7 @@
     machine_name: &str,
     copy_path: &str,
 ) -> Result<()> {
-    let resources = parse_resources(common.res_file.as_ref())?;
+    let resources = parse_resources(&common.res_file)?;
     let user = resources.get_username()?;
 
     let ssh_opt = ssh_login(user.as_deref(), &resources, target_env, machine_name)?;
@@ -292,7 +275,7 @@
     use std::str::FromStr;
     let local_port = local_port.map(|x| u16::from_str(x).expect("local port is not valid port"));
 
-    let resources = parse_resources(common.res_file.as_ref())?;
+    let resources = parse_resources(&common.res_file)?;
     let user = resources.get_username()?;
 
     let defs = resources.get_target_env_resources(target_env)?;
@@ -365,15 +348,13 @@
     const ARG_COPY_FROM_PATH: &str = "copy-from-path";
 
     const SUBCMD_COPY_TO: &str = "copy-to";
-<<<<<<< HEAD
     const ARG_COPY_TO_PATH: &str = "copy-to-path";
 
     const SUBCMD_TUNNEL: &str = "tunnel";
     const ARG_TUNNEL_RESOURCE: &str = "tunnel-resource";
     const ARG_TUNNEL_LOCAL_PORT: &str = "tunnel-local-port";
-=======
+
     let default_machlist_file = machlist_local().display().to_string();
->>>>>>> e9de981f
 
     let arg_target_env = Arg::with_name(ARG_TARGET_ENV)
         .help("Target environment (alpha, prod, ..)")
